// In softalign/src/bindings.cpp

#include <pybind11/pybind11.h>
#include <pybind11/numpy.h>
#include <pybind11/stl.h> 
#include "softalign.hpp"
#include <vector> // Required for std::copy

namespace py = pybind11;
using sa::f32; using sa::ProbSeq; using sa::SubstMat; using sa::AlignmentResult;

ProbSeq as_probseq(const py::array_t<f32>& arr)
{
    if (arr.ndim()!=2 || arr.shape(1)!=20)
        throw std::runtime_error("prob seq must be (L,20) float32");
    return {static_cast<int>(arr.shape(0)), arr.data()};
}

PYBIND11_MODULE(_softalign, m) {
    m.def("nw_affine",
          [](py::array_t<f32, py::array::c_style|py::array::forcecast> a,
             py::array_t<f32, py::array::c_style|py::array::forcecast> b,
             py::array_t<f32, py::array::c_style|py::array::forcecast> subst,
             float gap_open, float gap_ext, float alpha)
          {
              ProbSeq A = as_probseq(a);
              ProbSeq B = as_probseq(b);
              SubstMat M(subst.data());
              AlignmentResult r = sa::nw_affine(A,B,M,gap_open,gap_ext,alpha);
<<<<<<< HEAD
              
              // Create a new, empty NumPy array of the correct flat size.
              py::array_t<f32> py_aligned_a(r.aligned_a.size());
              // Get a direct pointer to the new NumPy array's memory buffer.
              f32* ptr_a = static_cast<f32*>(py_aligned_a.request().ptr);
              // Copy the data from the C++ vector into the NumPy buffer.
              std::copy(r.aligned_a.begin(), r.aligned_a.end(), ptr_a);
              // Reshape the new NumPy array to its final 2D shape.
              py_aligned_a.resize({r.L, 21});

              // Repeat the same safe process for the second sequence.
              py::array_t<f32> py_aligned_b(r.aligned_b.size());
              f32* ptr_b = static_cast<f32*>(py_aligned_b.request().ptr);
              std::copy(r.aligned_b.begin(), r.aligned_b.end(), ptr_b);
=======

              // FIX: This constructor copies the data from the C++ vector into a new
              // NumPy array, preventing the use-after-free memory error.
              py::array_t<f32> py_aligned_a(r.aligned_a.size(), r.aligned_a.data());
              py_aligned_a.resize({r.L, 21});

              py::array_t<f32> py_aligned_b(r.aligned_b.size(), r.aligned_b.data());
>>>>>>> 11eabed1
              py_aligned_b.resize({r.L, 21});

              return py::make_tuple(py_aligned_a, py_aligned_b, r.score);
          },
          py::arg("seq1"), py::arg("seq2"), py::arg("subst"),
          py::arg("gap_open")=10.f, py::arg("gap_ext")=0.5f,
          py::arg("alpha")=0.5f);
}<|MERGE_RESOLUTION|>--- conflicted
+++ resolved
@@ -27,7 +27,6 @@
               ProbSeq B = as_probseq(b);
               SubstMat M(subst.data());
               AlignmentResult r = sa::nw_affine(A,B,M,gap_open,gap_ext,alpha);
-<<<<<<< HEAD
               
               // Create a new, empty NumPy array of the correct flat size.
               py::array_t<f32> py_aligned_a(r.aligned_a.size());
@@ -42,15 +41,6 @@
               py::array_t<f32> py_aligned_b(r.aligned_b.size());
               f32* ptr_b = static_cast<f32*>(py_aligned_b.request().ptr);
               std::copy(r.aligned_b.begin(), r.aligned_b.end(), ptr_b);
-=======
-
-              // FIX: This constructor copies the data from the C++ vector into a new
-              // NumPy array, preventing the use-after-free memory error.
-              py::array_t<f32> py_aligned_a(r.aligned_a.size(), r.aligned_a.data());
-              py_aligned_a.resize({r.L, 21});
-
-              py::array_t<f32> py_aligned_b(r.aligned_b.size(), r.aligned_b.data());
->>>>>>> 11eabed1
               py_aligned_b.resize({r.L, 21});
 
               return py::make_tuple(py_aligned_a, py_aligned_b, r.score);
